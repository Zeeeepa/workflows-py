[build-system]
requires = ["hatchling"]
build-backend = "hatchling.build"

[project]
name = "llama-index-workflows"
version = "0.1.0"
description = "Add your description here"
readme = "README.md"
requires-python = ">=3.9"
<<<<<<< HEAD
dependencies = [
    "llama-index-instrumentation>=0.1.0",
    "pydantic>=2.11.5",
]
=======
dependencies = ["pydantic>=2.11.5"]
>>>>>>> 0f9f9d0c

[dependency-groups]
dev = ["pytest>=8.4.0", "pytest-asyncio>=1.0.0", "pytest-cov>=6.1.1"]

[tool.hatch.build.targets.wheel]
packages = ["src/workflows"]<|MERGE_RESOLUTION|>--- conflicted
+++ resolved
@@ -8,14 +8,10 @@
 description = "Add your description here"
 readme = "README.md"
 requires-python = ">=3.9"
-<<<<<<< HEAD
 dependencies = [
     "llama-index-instrumentation>=0.1.0",
     "pydantic>=2.11.5",
 ]
-=======
-dependencies = ["pydantic>=2.11.5"]
->>>>>>> 0f9f9d0c
 
 [dependency-groups]
 dev = ["pytest>=8.4.0", "pytest-asyncio>=1.0.0", "pytest-cov>=6.1.1"]
